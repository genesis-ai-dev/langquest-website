'use client';

import {
  Carousel,
  CarouselContent,
  CarouselItem,
  CarouselNext,
  CarouselPrevious
} from '@/components/ui/carousel';
import {
<<<<<<< HEAD
  // ThumbsDownIcon,
  // ThumbsUpIcon,
  //  ImageIcon,
=======
>>>>>>> b4105ec4
  PlayIcon,
  PauseIcon,
  MapPinIcon,
  TagIcon,
  ExpandIcon,
  VolumeIcon,
  BookOpenIcon
  // ThumbsDownIcon,
  // ThumbsUpIcon,
  //  ImageIcon,
  //  XIcon,
} from 'lucide-react';
import { useTranslations } from 'next-intl';
import { Badge } from './ui/badge';
import { ScrollArea } from './ui/scroll-area';
import { Dialog, DialogContent, DialogTrigger, DialogTitle } from './ui/dialog';
import { useAuth } from '@/components/auth-provider';
import { getSupabaseCredentials } from '@/lib/supabase';
import { env } from '@/lib/env';
import React, { useState, useRef, useEffect } from 'react';
import { Button } from './ui/button';

// Types based on the existing data-view.tsx types
export interface Vote {
  id: string;
  polarity: string;
}

export interface TargetLanguage {
  id: string;
  english_name: string;
}

export interface Content {
  id: string;
  text: string;
  audio: string | [string] | null;
}

export interface Tag {
  tag: {
    id: string;
    key: string;
    value: string;
  };
}

export interface SourceLanguage {
  id: string;
  english_name: string;
}

export interface Asset {
  id: string;
  name: string;
  project_id: string;
  source_language_id: string;
  project?: {
    id: string;
    name: string;
    description: string;
    target_language: TargetLanguage;
  };
  source_language?: SourceLanguage;
  translations: {
    id: string;
    name: string;
    source_language_id: string;
    project_id: string;
    content: Content[];
    source_language?: SourceLanguage;
  }[];
  content: Content[];
  tags: Tag[];
  quests: {
    quest?: {
      id: string;
      name: string;
      tags: Tag[];
      project: {
        id: string;
        name: string;
        description: string;
        target_language: TargetLanguage;
      };
      description: string;
    };
  }[];
  images?: string[];
}

interface AssetCardProps {
  asset: Asset;
}

// Custom Audio Player Component with Progress
interface AudioPlayerProps {
  src: string;
  className?: string;
}

function AudioPlayer({ src, className = '' }: AudioPlayerProps) {
  const [isPlaying, setIsPlaying] = useState(false);
  const [progress, setProgress] = useState(0);
  const [duration, setDuration] = useState(0);
  const [currentTime, setCurrentTime] = useState(0);
  const audioRef = useRef<HTMLAudioElement>(null);

  useEffect(() => {
    const audio = audioRef.current;
    if (!audio) return;

    const updateProgress = () => {
      if (audio.duration) {
        setProgress((audio.currentTime / audio.duration) * 100);
        setCurrentTime(audio.currentTime);
      }
    };

    const handleLoadedMetadata = () => {
      setDuration(audio.duration);
    };

    const handleEnded = () => {
      setIsPlaying(false);
      setProgress(0);
      setCurrentTime(0);
    };

    const handleError = (e: Event) => {
      console.error('Audio loading error:', e, 'src:', src);
      setIsPlaying(false);
    };

    audio.addEventListener('timeupdate', updateProgress);
    audio.addEventListener('loadedmetadata', handleLoadedMetadata);
    audio.addEventListener('ended', handleEnded);
    audio.addEventListener('error', handleError);

    return () => {
      audio.removeEventListener('timeupdate', updateProgress);
      audio.removeEventListener('loadedmetadata', handleLoadedMetadata);
      audio.removeEventListener('ended', handleEnded);
      audio.removeEventListener('error', handleError);
    };
  }, [src]);

  const togglePlay = () => {
    const audio = audioRef.current;
    if (!audio) return;

    if (isPlaying) {
      audio.pause();
    } else {
      audio.play();
    }
    setIsPlaying(!isPlaying);
  };

  const formatTime = (time: number) => {
    const minutes = Math.floor(time / 60);
    const seconds = Math.floor(time % 60);
    return `${minutes}:${seconds.toString().padStart(2, '0')}`;
  };

  const handleProgressClick = (e: React.MouseEvent<HTMLDivElement>) => {
    const audio = audioRef.current;
    if (!audio || !duration) return;

    const rect = e.currentTarget.getBoundingClientRect();
    const clickX = e.clientX - rect.left;
    const newTime = (clickX / rect.width) * duration;

    audio.currentTime = newTime;
    setCurrentTime(newTime);
    setProgress((newTime / duration) * 100);
  };

  // Don't render if src is invalid
  if (!src || src.trim() === '') {
    return null;
  }

  return (
    <div
      className={`flex items-center gap-3 p-3 bg-muted/30 rounded-lg ${className}`}
    >
      <audio ref={audioRef} src={src} preload="metadata" />

      <Button
        size="sm"
        variant="outline"
        onClick={togglePlay}
        className="h-8 w-8 p-0 rounded-full"
      >
        {isPlaying ? (
          <PauseIcon className="size-4" />
        ) : (
          <PlayIcon className="size-4" />
        )}
      </Button>

      <div className="flex-1 flex items-center gap-2">
        <div
          className="flex-1 h-2 bg-muted rounded-full cursor-pointer overflow-hidden"
          onClick={handleProgressClick}
        >
          <div
            className="h-full bg-primary transition-all duration-100 ease-out"
            style={{ width: `${progress}%` }}
          />
        </div>

        {duration > 0 && (
          <span className="text-xs text-muted-foreground tabular-nums min-w-fit">
            {formatTime(currentTime)} / {formatTime(duration)}
          </span>
        )}
      </div>
    </div>
  );
}

export function AssetCard({ asset }: AssetCardProps) {
  const t = useTranslations('data_view');
  const { environment } = useAuth();
  const credentials = getSupabaseCredentials(environment);

  return (
    <div className="space-y-6 p-6">
      {/* Header Section */}
      <div className="space-y-4">
        <div className="pb-3 border-b-2 border-primary/20">
          <h2 className="text-2xl font-bold text-foreground leading-tight">
            {asset.name}
          </h2>
        </div>

        {/* Tags */}
        {asset.tags && asset.tags.length > 0 && (
          <div className="flex items-center gap-2 flex-wrap">
            <div className="flex items-center gap-2 text-muted-foreground">
              <TagIcon className="size-4" />
              <span className="text-sm font-medium">Tags:</span>
            </div>
            {asset.tags.map((tag) => (
              <Badge
                variant="secondary"
                key={typeof tag.tag === 'string' ? tag.tag : tag.tag?.id}
                className="text-xs px-2 py-1 bg-primary/10 hover:bg-primary/20 transition-colors"
              >
                {typeof tag.tag === 'string'
                  ? tag.tag
                  : `${tag.tag?.key}: ${tag.tag?.value}` || 'Unknown Tag'}
              </Badge>
            ))}
          </div>
        )}

        {/* Quests */}
        {asset.quests && asset.quests.length > 0 && (
          <div className="flex items-center gap-2 flex-wrap">
            <div className="flex items-center gap-2 text-muted-foreground">
              <MapPinIcon className="size-4" />
              <span className="text-sm font-medium">Quests:</span>
            </div>
            {asset.quests.map((questLink, index) =>
              questLink.quest ? (
                <Badge
                  variant="secondary"
                  key={index}
                  className="text-xs px-2 py-1 bg-green-500/10 hover:bg-green-500/20 transition-colors border-green-500/20"
                >
                  {questLink.quest.name || 'Unnamed Quest'}
                </Badge>
              ) : null
            )}
          </div>
        )}
      </div>

      {/* Source Content Section */}
      {((asset.content && asset.content.length > 0) ||
        (asset.images && asset.images.length > 0)) && (
        <div className="space-y-3">
          <div className="flex items-center gap-3 pb-2 border-b border-purple-200 dark:border-purple-800">
            <div className="flex items-center justify-center w-8 h-8 rounded-full bg-gradient-to-br from-purple-500 to-purple-600 text-white">
              <BookOpenIcon className="size-4" />
            </div>
            <h3 className="text-lg font-semibold text-foreground">
              {t('sourceContent', {
                count:
                  (asset.content ? asset.content.length : 0) +
                  (asset.images ? asset.images.length : 0)
              })}
            </h3>
          </div>

          <div className="bg-muted/15 rounded-lg p-3 space-y-4">
            {/* Images within Source Content */}
            {asset.images && asset.images.length > 0 && (
              <div className="space-y-3">
                {/* <div className="flex items-center gap-2 text-muted-foreground">
                  <ImageIcon className="size-4" />
                  <span className="text-sm font-medium">
                    {t('images', { count: asset.images.length })}
                  </span>
                </div> */}
                <div className="bg-muted/20 rounded-lg p-3">
                  <Carousel className="w-full max-w-xl mx-auto">
                    <CarouselContent>
                      {asset.images.map((image, index) => (
                        <CarouselItem key={index}>
                          <Dialog>
                            <DialogTrigger asChild>
                              <div className="relative aspect-video rounded-xl overflow-hidden bg-muted cursor-pointer group">
                                <img
                                  src={`${credentials.url.replace(/\/$/, '')}/storage/v1/object/public/${env.NEXT_PUBLIC_SUPABASE_BUCKET}/${image}`}
                                  alt={`${asset.name} - Image ${index + 1}`}
                                  className="w-full h-full object-contain transition-all duration-300 group-hover:scale-105"
                                />
                                <div className="absolute inset-0 bg-black/0 group-hover:bg-black/20 transition-all duration-300 flex items-center justify-center">
                                  <ExpandIcon className="size-8 text-white opacity-0 group-hover:opacity-100 transition-opacity duration-300" />
                                </div>
                              </div>
                            </DialogTrigger>
                            <DialogContent className="max-w-4xl w-full p-4">
                              <DialogTitle>
                                {asset.name} - Image {index + 1}
                              </DialogTitle>
                              <img
                                src={`${credentials.url.replace(/\/$/, '')}/storage/v1/object/public/${env.NEXT_PUBLIC_SUPABASE_BUCKET}/${image}`}
                                alt={`${asset.name} - Image ${index + 1}`}
                                className="w-full h-auto"
                              />
                            </DialogContent>
                          </Dialog>
                        </CarouselItem>
                      ))}
                    </CarouselContent>
                    <CarouselPrevious className="left-2" />
                    <CarouselNext className="right-2" />
                  </Carousel>
                </div>
              </div>
            )}

            {/* Text Content within Source Content */}
            {asset.content &&
              asset.content.length > 0 &&
              asset.content.map((content, index) => (
                <div
                  key={index}
                  className="bg-background/60 rounded-lg p-4 border border-border/50"
                >
                  <div className="space-y-3">
                    <p className="text-sm text-foreground leading-relaxed font-medium">
                      {content.text || t('noText')}
                    </p>
                    {typeof content.audio === 'string' ? (
                      <AudioPlayer
                        src={`${credentials.url.replace(/\/$/, '')}/storage/v1/object/public/${env.NEXT_PUBLIC_SUPABASE_BUCKET}/${content.audio}`}
                      />
                    ) : Array.isArray(content.audio) ? (
                      content.audio.map(
                        (audioUrl: string, audioIndex: number) => (
                          <AudioPlayer
                            key={audioIndex}
                            src={`${credentials.url.replace(/\/$/, '')}/storage/v1/object/public/${env.NEXT_PUBLIC_SUPABASE_BUCKET}/${audioUrl}`}
                          />
                        )
                      )
                    ) : null}
                  </div>
                </div>
              ))}
          </div>
        </div>
      )}

      {/* Translations Section with Scroll */}
      {asset.translations && asset.translations.length > 0 && (
        <div className="space-y-3">
          <div className="flex items-center gap-3 pb-2 border-b border-orange-200 dark:border-orange-800">
            <div className="flex items-center justify-center w-8 h-8 rounded-full bg-gradient-to-br from-orange-500 to-orange-600 text-white">
              <VolumeIcon className="size-4" />
            </div>
            <h3 className="text-lg font-semibold text-foreground">
              {t('translations', { count: asset.translations.length })}
            </h3>
          </div>

          <div className="bg-muted/15 rounded-lg p-3">
            <ScrollArea className="h-80 w-full">
              <div className="space-y-2 pr-3">
                {asset.translations.map((translation, index) => (
                  <div
                    key={index}
                    className="bg-background border border-border/50 rounded-md p-3 space-y-2 hover:border-border hover:bg-background/80 transition-all duration-200"
                  >
                    {/* Translation Header */}
                    <div className="space-y-2">
                      <div className="flex items-start justify-between gap-3">
                        <div className="flex-1 min-w-0">
                          <p
                            className={`font-medium text-foreground text-sm line-clamp-2 leading-snug ${
                              !translation.content?.[0]?.text ||
                              translation.content[0].text.trim() === ''
                                ? 'italic text-muted-foreground'
                                : ''
                            }`}
                          >
                            {translation.content?.[0]?.text ||
                              translation.name ||
                              t('noText')}
                          </p>
                        </div>

                        {/* Language Badge */}
                        <div className="flex-shrink-0">
                          <Badge
                            variant="outline"
                            className="text-xs bg-primary/10"
                          >
                            {translation.source_language?.english_name ||
                              'Unknown'}
                          </Badge>
                        </div>
                      </div>

                      {/* Audio Player and Voting Row */}
                      <div className="flex items-center justify-between gap-3">
                        {/* Audio Player - Same width as text above */}
                        {translation.content?.[0]?.audio ? (
                          <div className="flex-1 min-w-0">
                            <AudioPlayer
                              src={`${credentials.url.replace(/\/$/, '')}/storage/v1/object/public/${env.NEXT_PUBLIC_SUPABASE_BUCKET}/${translation.content[0].audio}`}
                            />
                          </div>
                        ) : (
                          <div className="flex-1"></div>
                        )}

                        {/* Voting removed temporarily - need to understand new schema */}
                        <div className="flex-shrink-0">
                          <div className="text-xs text-muted-foreground">
                            Translation
                          </div>
                        </div>
                      </div>
                    </div>
                  </div>
                ))}
              </div>
            </ScrollArea>
          </div>
        </div>
      )}
    </div>
  );
}<|MERGE_RESOLUTION|>--- conflicted
+++ resolved
@@ -8,12 +8,6 @@
   CarouselPrevious
 } from '@/components/ui/carousel';
 import {
-<<<<<<< HEAD
-  // ThumbsDownIcon,
-  // ThumbsUpIcon,
-  //  ImageIcon,
-=======
->>>>>>> b4105ec4
   PlayIcon,
   PauseIcon,
   MapPinIcon,
