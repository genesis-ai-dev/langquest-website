'use client';

import {
  createContext,
  useContext,
  useState,
  useEffect,
  useMemo,
  useCallback
} from 'react';
import { Session, SupabaseClient, User } from '@supabase/supabase-js';
import { createBrowserClient } from '@/lib/supabase/client';
import { usePathname, useSearchParams } from 'next/navigation';
<<<<<<< HEAD
import { SupabaseEnvironment } from '@/lib/supabase';
import router from 'next/router';
import { env } from '@/lib/env';
=======
import { getSupabaseEnvironment, SupabaseEnvironment } from '@/lib/supabase';
>>>>>>> 86e9135b

type AuthContextType = {
  user: User | null;
  session: Session | null;
  isLoading: boolean;
  signOut: () => Promise<void>;
  environment: SupabaseEnvironment;
  supabase: SupabaseClient;
};

const AuthContext = createContext<AuthContextType>({
  user: null,
  session: null,
  isLoading: false,
  signOut: async () => {},
  environment: 'production',
  supabase: createBrowserClient()
});

export const useAuth = () => useContext(AuthContext);

export function AuthProvider({ children }: { children: React.ReactNode }) {
  const [user, setUser] = useState<User | null>(null);
  const [session, setSession] = useState<Session | null>(null);
  const [isLoading, setIsLoading] = useState(true);
  const [isInitialized, setIsInitialized] = useState(false);
  const pathname = usePathname();
  const searchParams = useSearchParams();

  // Determine environment from URL params
  const envParam = searchParams.get('env') as SupabaseEnvironment;
<<<<<<< HEAD
  const environment: SupabaseEnvironment =
    envParam || env.NEXT_PUBLIC_ENVIRONMENT || 'production';
=======
>>>>>>> 86e9135b

  const projectRef = searchParams.get('project_ref');
  const envFromProjectRef = projectRef
    ? getSupabaseEnvironment(projectRef)
    : null;

  const environment: SupabaseEnvironment =
    envParam || envFromProjectRef || 'production';

  console.log('[AUTH PROVIDER] Environment:', environment);

  // Create environment-specific supabase client (memoized to ensure stability)
  const supabase = useMemo(() => {
    console.log(
      '[AUTH PROVIDER] Creating supabase client for environment:',
      environment
    );
    return createBrowserClient(environment);
  }, [environment]);

  useEffect(() => {
    let mounted = true;

    // Get the initial session
    const getInitialSession = async () => {
      try {
        console.log(
          '[AUTH PROVIDER] Getting initial session for environment:',
          environment
        );
        const supabase = createBrowserClient(environment);
        const {
          data: { session }
        } = await supabase.auth.getSession();

        console.log(
          '[AUTH PROVIDER] Session:',
          session ? 'Found' : 'Not found',
          'for environment:',
          environment
        );

        if (mounted) {
          setSession(session);
          setUser(session?.user ?? null);
          setIsLoading(false);
          setIsInitialized(true);
        }
      } catch (error) {
        console.error('[AUTH PROVIDER] Error getting initial session:', error);
        if (mounted) {
          setIsLoading(false);
          setIsInitialized(true);
        }
      }
    };

    getInitialSession();

    // Listen for auth changes
    const {
      data: { subscription }
    } = supabase.auth.onAuthStateChange((_event, session) => {
      console.log(
        '[AUTH PROVIDER] Auth state changed:',
        _event,
        'for environment:',
        environment
      );

      if (mounted) {
        setSession(session);
        setUser(session?.user ?? null);
        setIsLoading(false);
      }
    });

    return () => {
      mounted = false;
      subscription.unsubscribe();
    };
  }, [environment, supabase.auth]); // Re-run when environment changes

  const signOut = useCallback(async () => {
    try {
      console.log('[AUTH PROVIDER] Signing out from environment:', environment);

      setIsLoading(true);
      await supabase.auth.signOut();
      router.replace(`/?env=${environment}`);
      setUser(null);
      setSession(null);

      // After signing out, redirect to home page with environment param
      console.log('[AUTH PROVIDER] Current pathname:', pathname);

      if (pathname !== '/') {
        console.log('[AUTH PROVIDER] Redirecting to home after signout');
        router.push(`/`);
        // window.location.href = `/?env=${environment}`;
      }
    } catch (error) {
      console.error('[AUTH PROVIDER] Error signing out:', error);
    } finally {
      setIsLoading(false);
    }
  }, [supabase, environment, pathname]);

  const value = useMemo(
    () => ({
      user,
      session,
      isLoading: isLoading || !isInitialized,
      signOut,
      environment,
      supabase
    }),
    [user, session, isLoading, isInitialized, environment, supabase, signOut]
  );

  return <AuthContext.Provider value={value}>{children}</AuthContext.Provider>;
}<|MERGE_RESOLUTION|>--- conflicted
+++ resolved
@@ -11,13 +11,9 @@
 import { Session, SupabaseClient, User } from '@supabase/supabase-js';
 import { createBrowserClient } from '@/lib/supabase/client';
 import { usePathname, useSearchParams } from 'next/navigation';
-<<<<<<< HEAD
 import { SupabaseEnvironment } from '@/lib/supabase';
 import router from 'next/router';
 import { env } from '@/lib/env';
-=======
-import { getSupabaseEnvironment, SupabaseEnvironment } from '@/lib/supabase';
->>>>>>> 86e9135b
 
 type AuthContextType = {
   user: User | null;
@@ -49,11 +45,9 @@
 
   // Determine environment from URL params
   const envParam = searchParams.get('env') as SupabaseEnvironment;
-<<<<<<< HEAD
   const environment: SupabaseEnvironment =
     envParam || env.NEXT_PUBLIC_ENVIRONMENT || 'production';
-=======
->>>>>>> 86e9135b
+
 
   const projectRef = searchParams.get('project_ref');
   const envFromProjectRef = projectRef
