--- conflicted
+++ resolved
@@ -1,11 +1,16 @@
 'use client';
 
-import { createContext, useContext } from 'react';
+import { createContext, useContext, useState, useEffect } from 'react';
+import { Session, User } from '@supabase/supabase-js';
+import { createBrowserClient } from '@/lib/supabase/client';
+import { usePathname } from 'next/navigation';
+
+const supabase = createBrowserClient();
 
 type AuthContextType = {
-  user: null;
-  session: null;
-  isLoading: false;
+  user: User | null;
+  session: Session | null;
+  isLoading: boolean;
   signOut: () => Promise<void>;
 };
 
@@ -19,20 +24,6 @@
 export const useAuth = () => useContext(AuthContext);
 
 export function AuthProvider({ children }: { children: React.ReactNode }) {
-<<<<<<< HEAD
-  return (
-    <AuthContext.Provider
-      value={{
-        user: null,
-        session: null,
-        isLoading: false,
-        signOut: async () => (window.location.href = '/')
-      }}
-    >
-      {children}
-    </AuthContext.Provider>
-  );
-=======
   const [user, setUser] = useState<User | null>(null);
   const [session, setSession] = useState<Session | null>(null);
   const [isLoading, setIsLoading] = useState(true);
@@ -125,5 +116,4 @@
   };
 
   return <AuthContext.Provider value={value}>{children}</AuthContext.Provider>;
->>>>>>> 3507a1e0
 }