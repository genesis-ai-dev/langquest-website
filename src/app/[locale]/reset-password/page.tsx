--- conflicted
+++ resolved
@@ -10,7 +10,7 @@
   FormMessage
 } from '@/components/ui/form';
 import { Input } from '@/components/ui/input';
-import { getSupabaseEnvironment } from '@/lib/supabase';
+import { getSupabaseEnvironment, SupabaseEnvironment } from '@/lib/supabase';
 import { getQueryParams } from '@/lib/supabase-query-params';
 import { isMobile } from '@/lib/utils';
 import { zodResolver } from '@hookform/resolvers/zod';
@@ -44,19 +44,17 @@
 export function ResetPasswordForm() {
   const [showForm, setShowForm] = useState(false);
   const searchParams = useSearchParams();
-<<<<<<< HEAD
   const { environment } = useAuth();
-=======
-  const supabase = createBrowserClient(
-    getSupabaseEnvironment(searchParams.get('project_ref'))
-  );
-
->>>>>>> 3507a1e0
   const t = useTranslations('reset_password');
 
-  // Use environment from auth context, but fall back to query param if needed
+  // Determine environment from multiple sources
+  const projectRef = searchParams.get('project_ref');
+  const envFromProjectRef = projectRef
+    ? getSupabaseEnvironment(projectRef)
+    : null;
   const envParam = searchParams.get('env') as SupabaseEnvironment;
-  const activeEnvironment = environment || envParam || 'production';
+  const activeEnvironment =
+    environment || envFromProjectRef || envParam || 'production';
 
   const supabase = createBrowserClient(activeEnvironment);
 
@@ -127,11 +125,7 @@
           setShowForm(true);
         });
     }
-<<<<<<< HEAD
   }, [supabase.auth, t, activeEnvironment]);
-=======
-  }, [t]);
->>>>>>> 3507a1e0
 
   const {
     mutate: updatePassword,
