--- conflicted
+++ resolved
@@ -28,37 +28,11 @@
   // Return existing instance for this environment and options if already created
   const existingInstance = supabaseInstances.get(instanceKey);
   if (existingInstance) {
-<<<<<<< HEAD
     console.log(
       '[SUPABASE CLIENT] Returning existing instance for:',
       instanceKey
     );
     return existingInstance;
-=======
-    // Verify the cached instance has the correct URL
-    const cachedUrl = (existingInstance as any).supabaseUrl || 'unknown';
-    const { url: expectedUrl } = getSupabaseCredentials(env);
-
-    console.log('[SUPABASE CLIENT] Returning existing instance for:', env);
-    console.log('[SUPABASE CLIENT] Cached instance URL:', cachedUrl);
-    console.log('[SUPABASE CLIENT] Expected URL:', expectedUrl);
-
-    // If the cached instance has the wrong URL, clear it and create a new one
-    if (cachedUrl !== expectedUrl && cachedUrl !== `${expectedUrl}/`) {
-      console.error(
-        '[SUPABASE CLIENT] ERROR: Cached instance has wrong URL!',
-        'Expected:',
-        expectedUrl,
-        'Got:',
-        cachedUrl,
-        'Clearing cache and creating new instance'
-      );
-      supabaseInstances.delete(env);
-      // Fall through to create a new instance
-    } else {
-      return existingInstance;
-    }
->>>>>>> 86e9135b
   }
 
   const { url, key } = getSupabaseCredentials(env);
@@ -66,7 +40,6 @@
   console.log('[SUPABASE CLIENT] Key exists:', !!key);
   console.log('[SUPABASE CLIENT] Key length:', key?.length);
 
-<<<<<<< HEAD
   let newInstance;
 
   // If custom options are provided, use the standard client with auth options
@@ -92,36 +65,6 @@
   }
 
   console.log('[SUPABASE CLIENT] Created new instance for:', instanceKey);
-=======
-  // Use createClient directly instead of createBrowserClient to ensure
-  // the URL and key we pass are actually used (not overridden by env vars)
-  const newInstance = createClient(url, key, {
-    auth: {
-      storage: typeof window !== 'undefined' ? window.localStorage : undefined,
-      autoRefreshToken: true,
-      persistSession: true,
-      detectSessionInUrl: true
-    }
-  });
-
-  // Verify the instance was created with the correct URL
-  const instanceUrl = (newInstance as any).supabaseUrl || 'unknown';
-  console.log('[SUPABASE CLIENT] Created new instance for:', env);
-  console.log('[SUPABASE CLIENT] Instance URL:', instanceUrl);
-
-  if (env === 'preview' && !instanceUrl.includes('yjgdgsycxmlvaiuynlbv')) {
-    console.error(
-      '[SUPABASE CLIENT] ERROR: Created preview instance but URL is:',
-      instanceUrl
-    );
-  }
-  if (env === 'production' && !instanceUrl.includes('unsxkmlcyxgtgmtzfonb')) {
-    console.error(
-      '[SUPABASE CLIENT] ERROR: Created production instance but URL is:',
-      instanceUrl
-    );
-  }
->>>>>>> 86e9135b
 
   supabaseInstances.set(instanceKey, newInstance);
   return newInstance;
