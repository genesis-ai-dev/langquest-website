--- conflicted
+++ resolved
@@ -1,14 +1,10 @@
-import { getSupabaseCredentials, SupabaseEnvironment } from '.';
+import {
+  getSupabaseCredentials,
+  SupabaseEnvironment,
+  supabaseInstances
+} from '.';
 import { createBrowserClient as createSupabaseBrowserClient } from '@supabase/ssr';
 
-<<<<<<< HEAD
-export function createBrowserClient(environment: SupabaseEnvironment) {
-  const { url, key } = getSupabaseCredentials(environment);
-
-  // Simple client creation without complex cookie manipulation
-  return createSupabaseBrowserClient(url, key);
-}
-=======
 export function createBrowserClient(environment?: SupabaseEnvironment | null) {
   console.log(
     '[SUPABASE CLIENT] Creating browser client for environment:',
@@ -36,8 +32,4 @@
 
   supabaseInstances.set(env, newInstance);
   return newInstance;
-}
-
-// Export a default production instance
-export const supabase = createBrowserClient();
->>>>>>> 3507a1e0
+}